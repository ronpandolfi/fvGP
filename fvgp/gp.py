--- conflicted
+++ resolved
@@ -399,16 +399,9 @@
                 logger.debug(f"Old likelihood: {-l_o} at {self.hyperparameters}")
                 logger.debug(f"New likelihood: {-l_n} at {res}")
         except Exception as e:
-<<<<<<< HEAD
-            print("    Async Hyper-parameter update not successful in fvGP. I am keeping the old ones.")
-            print("    That probably means you are not optimizing them asynchronously")
-            print("    Or no result is available yet")
-            print("    hyperparameters: ", self.hyperparameters)
-=======
             logger.debug("    Async Hyper-parameter update not successful in fvGP. I am keeping the old ones.")
             logger.debug("    That probably means you are not optimizing them asynchronously")
             logger.debug("    hyperparameters: {}", self.hyperparameters)
->>>>>>> e321e745
         return self.hyperparameters
     ##################################################################################
     def _optimize_log_likelihood_async(self,
